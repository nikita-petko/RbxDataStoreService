import { Constants } from '../Util/Constants';
import http, { AxiosRequestConfig } from 'axios';
import {
	DFFlag,
	DYNAMIC_FASTFLAGVARIABLE,
	FASTFLAG,
	FASTLOG,
	FASTLOG1,
	FASTLOG2,
	FASTLOG3,
	FASTLOGS,
	FFlag,
	FLog,
	LOGVARIABLE,
} from '../Tools/FastLogTool';
import { UniversesHelper } from './UniversesHelper';
import { BaseURL } from '../Tools/UrlTool';
import { Globals } from '../Util/Globals';
import { Agent } from 'https';
import { Analytics } from './AnalyticsHelper';
import { ErrorHelper } from './ErrorHelper';
import { SkinnyUserResponse } from '../Models/SkinnyUserResponse';
import { ApiArrayResponse } from '../Models/ApiArrayResponse';
import { UniverseIdPermissionsModel } from '../Models/UniverseIdPermissionsModel';
import { ErrorType } from '../Enumeration/ErrorType';

LOGVARIABLE('Auth', 0);
DYNAMIC_FASTFLAGVARIABLE('WeCareAboutTheWarning', true);
FASTFLAG('Debug');

LOGVARIABLE('Auth', 0);

DYNAMIC_FASTFLAGVARIABLE('WeCareAboutTheWarning', true);

FASTFLAG('Debug');

export class AuthenticationHelper {
	/**
	 * @internal
	 */
	private static readonly _sharedHttpsAgent = new Agent({ rejectUnauthorized: !FFlag['Debug'] });

	/**
	 * @internal
	 */
	private static GetSharedRequestConfiguration(url: string, cookie: string, placeID: number): AxiosRequestConfig {
		return {
			url: url,
			method: 'GET',
			headers: {
				...Globals.GlobalHeaders(),
				Cookie: '.ROBLOSECURITY=' + cookie,
				'Roblox-Place-Id': placeID.toString(),
			},
			httpsAgent: AuthenticationHelper._sharedHttpsAgent,
		};
	}

	/**
	 * @internal
	 */
	public static CheckCookieAndPlaceIdInternalAsync(cookie: string, placeID: number): Promise<void> {
		return new Promise(async (resumeFunction, errorFunction) => {
			if (!cookie) {
				FASTLOG(FLog['Auth'], '[FLog::Auth] The cookie was null or was not a string, aborting.');
				return errorFunction('Cookie cannot be null or undefined.');
			}
			if (typeof cookie === 'string' && cookie.length === 0) {
				FASTLOG(FLog['Auth'], '[FLog::Auth] The cookie was empty or was not a string, aborting.');
				return errorFunction("Cookie name can't be empty");
			}
			if (placeID < 1) {
				FASTLOG1(FLog['Auth'], '[FLog::Auth] The placeID was %i when it was expected to be >1', placeID);
				return errorFunction('The placeID is required to at least be >1');
			}
			if (!cookie.match(Constants.CookieWarningCapture) && DFFlag('WeCareAboutTheWarning')) {
				FASTLOG(
					FLog['Auth'],
					'[FLog::Auth] The cookie was invalid because it did not contain the warning text.',
				);
				return errorFunction("Cookie isn't valid, it requires the warning text to be present.");
			}
			const authenticatedUserUrl = BaseURL.ConstructServicePathFromSubDomain(
				'users',
				'v1/users/authenticated',
				null,
				true,
				false,
				true,
			);
			try {
				const authenticatedUser = <SkinnyUserResponse>(
					(
						await http.request(
							AuthenticationHelper.GetSharedRequestConfiguration(authenticatedUserUrl, cookie, placeID),
						)
					).data
				);
				FASTLOG3(
					FLog['Auth'],
					'[FLog::Auth] Our cookie check succeeded for user %s - %s (%d), try validate the place ownership and call the resumeFunction()',
					authenticatedUser.name,
					authenticatedUser.displayName,
					authenticatedUser.id,
				);
				Globals.UserID = authenticatedUser.id;
				const universeId = await UniversesHelper.GetUniverseIDFromPlaceID(placeID);
				const universePermissionsUrl = BaseURL.ConstructServicePathFromSubDomain(
					'develop',
					'v1/universes/multiget/permissions',
					{ ids: [universeId] },
					true,
					false,
					true,
				);

				const universePermissions = <ApiArrayResponse<UniverseIdPermissionsModel>>(
					(
						await http.request(
							AuthenticationHelper.GetSharedRequestConfiguration(universePermissionsUrl, cookie, placeID),
						)
					).data
				);
<<<<<<< HEAD
				if (universePermissions.data?.length === 0) {
=======
				if (universePermissions.data !== null && universePermissions.data.length === 0) {
>>>>>>> 0dea27fe
					await Analytics.GoogleAnalytics.trackEvent(
						'Authentication',
						'EmptyUniversePermissionsResponse',
						`User '${Globals.UserID.toString()}' for place '${placeID}'`,
						0,
					);
					FASTLOG(
						FLog['Auth'],
						"[FLog::Auth] Our Place check failed because the response's data had an invalid length, call the errorFunction().",
					);
					return errorFunction(ErrorHelper.GetErrorMessage(ErrorType.CANNOT_PARSE_RESPONSE));
				}

				const noAccess = !universePermissions.data[0].canCloudEdit && !universePermissions.data[0].canManage;

				if (noAccess) {
					await Analytics.GoogleAnalytics.trackEvent(
						'Authentication',
						'UserHadNoPermissions',
						`User '${Globals.UserID.toString()}' for place '${placeID}'`,
						0,
					);
					FASTLOG(
						FLog['Auth'],
						'[FLog::Auth] Our Place check failed because the user does not have the valid credentials to manage this place, call the errorFunction().',
					);
					return errorFunction(`You do not have valid permission to manage the place ${placeID}`);
				}
				await Analytics.GoogleAnalytics.trackEvent(
					'Authentication',
					'PermissionsCheckSuccess',
					`User '${Globals.UserID.toString()}' for place '${placeID}'`,
					0,
				);
				FASTLOG2(
					FLog['Auth'],
					'[FLog::Auth] Our Place check succeeded for %d (%d), call the resumeFunctiom()',
					placeID,
					universeId,
				);
				return resumeFunction();
			} catch (ex) {
				await Analytics.GoogleAnalytics.trackEvent(
					'Authentication',
					'AuthenticationFailure',
					ErrorHelper.GetErrorResponseAndReturnMessage(ex),
					0,
				);
				FASTLOGS(
					FLog['Auth'],
					'[FLog::Auth] Our authentication check failed because %s, most likely due to a credential mis-match or a permissions mis-match, call the errorFunction()',
					ex.message,
				);
				return errorFunction(ErrorHelper.GetErrorResponseAndReturnMessage(ex));
			}
		});
	}

	/**
	 * Initializes the global cookie and place id, and tries to validate:
	 * 1. The validity of the cookie.
	 * 2. The ownership of the user to the place.
	 * @param {string} cookie The cookie to use, must include the warning text.
	 * @param {number} placeID The place ID to use, the user that is dependent on the cookie must have edit permissions for this place.
	 */
	public static async InitAuthenticatedUser(cookie: string, placeID: number): Promise<void> {
		return new Promise((resumeFunction, errorFunction) => {
			FASTLOG1(FLog['Auth'], '[FLog::Auth] Trying to authenticate the user with the placeID %i', placeID);
			AuthenticationHelper.CheckCookieAndPlaceIdInternalAsync(cookie, placeID)
				.then(() => {
					Globals.Cookie = cookie;
					Globals.PlaceID = placeID;
					resumeFunction();
				})
				.catch(errorFunction);
		});
	}
}<|MERGE_RESOLUTION|>--- conflicted
+++ resolved
@@ -121,11 +121,7 @@
 						)
 					).data
 				);
-<<<<<<< HEAD
-				if (universePermissions.data?.length === 0) {
-=======
 				if (universePermissions.data !== null && universePermissions.data.length === 0) {
->>>>>>> 0dea27fe
 					await Analytics.GoogleAnalytics.trackEvent(
 						'Authentication',
 						'EmptyUniversePermissionsResponse',
