name: Production Test Windows

on:
  push:
    branches:
      - "master"
<<<<<<< HEAD
    paths:
      - "Source/**"
      - ".github/workflows/**"
      - "package.json"
      - "package-lock.json"
  pull_request:
=======
>>>>>>> 0dea27fe
    paths:
      - "Source/**"
      - ".github/workflows/**"
      - "package.json"
      - "package-lock.json"

jobs:
  production-test-windows:
    if: "!contains(toJSON(github.event.commits.*.message), '[SKIP CI]')"
    runs-on: ${{ matrix.os }}
    strategy:
      fail-fast: false
      matrix:
        os: ["windows-2016", "windows-2019", "windows-2022", "windows-latest"]
        node: [12, 14, 16]
    steps:
      - name: Checkout repository.
        uses: actions/checkout@v2

      - name: Setup the node js environment with version 16.x
        uses: actions/setup-node@v1
        with:
          node-version: ${{ matrix.node }}

      - name: Install the lastest node-js types for typescript.
        run: npm i --save-dev @types/node

      - name: Run the prepare script to update packages and build the project.
        run: npm run prepare

      - name: Run the tests.js file to test the datastores.
        run: node Bin/tests.js "${{ secrets.TOKEN }}" "${{ secrets.PLACEID }}" "${{ secrets.UNIVERSEID }}" "${{ secrets.USERID }}" "${{ secrets.USERNAME }}"<|MERGE_RESOLUTION|>--- conflicted
+++ resolved
@@ -4,15 +4,6 @@
   push:
     branches:
       - "master"
-<<<<<<< HEAD
-    paths:
-      - "Source/**"
-      - ".github/workflows/**"
-      - "package.json"
-      - "package-lock.json"
-  pull_request:
-=======
->>>>>>> 0dea27fe
     paths:
       - "Source/**"
       - ".github/workflows/**"
