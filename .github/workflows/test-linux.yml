--- conflicted
+++ resolved
@@ -4,21 +4,12 @@
   push:
     branches:
       - "master"
-<<<<<<< HEAD
-=======
     paths:
       - "Source/**"
       - ".github/workflows/**"
       - "package.json"
       - "package-lock.json"
-  pull_request:
->>>>>>> 1688a0a7
-    paths:
-      - "Source/**"
-      - ".github/workflows/**"
-      - "package.json"
-      - "package-lock.json"
-
+      
 jobs:
   production-test-linux:
     if: "!contains(toJSON(github.event.commits.*.message), '[SKIP CI]')"
